--- conflicted
+++ resolved
@@ -610,7 +610,6 @@
 
 // TestRestoreTransactions checks that restoring transactions from a WAL works correctly
 func TestRestoreTransactions(t *testing.T) {
-<<<<<<< HEAD
 	t.Skip("broken")
 	// wt, err := newWALTester(t.Name(), dependencyUncleanShutdown{})
 	// if err != nil {
@@ -717,113 +716,6 @@
 	// if bytes.Compare(originalData, recoveredData) != 0 {
 	// 	t.Errorf("The recovered data doesn't match the original data")
 	// }
-=======
-	wt, err := newWALTester(t.Name(), &dependencyUncleanShutdown{})
-	if err != nil {
-		t.Error(err)
-	}
-	defer wt.Close()
-
-	// Create 10 transactions with 1 update each
-	txns := []Transaction{}
-	totalPages := []page{}
-	totalUpdates := []Update{}
-	for i := 0; i < 2; i++ {
-		updates := []Update{}
-		updates = append(updates, Update{
-			Name:         "test",
-			Version:      "1.0",
-			Instructions: fastrand.Bytes(5000), // ensures that 2 pages will be created
-		})
-		totalUpdates = append(totalUpdates, updates...)
-
-		// Create a new transaction
-		txn, err := wt.wal.NewTransaction(updates)
-		if err != nil {
-			t.Fatal(err)
-		}
-		wait := txn.SignalSetupComplete()
-		if err := <-wait; err != nil {
-			t.Errorf("SignalSetupComplete failed %v", err)
-		}
-
-		// Check that 2 pages were created
-		pages := transactionPages(txn)
-		if len(pages) != 2 {
-			t.Errorf("Txn has wrong size. Expected %v but was %v", 2, len(pages))
-		}
-		totalPages = append(totalPages, pages...)
-		txns = append(txns, *txn)
-	}
-
-	// restore the transactions
-	recoveredTxns := []Transaction{}
-	logData, err := ioutil.ReadFile(wt.path)
-	if err != nil {
-		t.Fatal(err)
-	}
-
-	for _, txn := range txns {
-		var restoredTxn Transaction
-		err := unmarshalTransaction(&restoredTxn, txn.firstPage, txn.firstPage.nextPage.offset, logData)
-		if err != nil {
-			t.Error(err)
-		}
-		recoveredTxns = append(recoveredTxns, restoredTxn)
-	}
-
-	// check if the recovered transactions have the same length as before
-	if len(recoveredTxns) != len(txns) {
-		t.Errorf("Recovered txns don't have same length as before. Expected %v but was %v", len(txns),
-			len(recoveredTxns))
-	}
-
-	// check that all txns point to valid pages
-	for i, txn := range recoveredTxns {
-		if txn.firstPage == nil {
-			t.Errorf("%v: The firstPage of the txn is nil", i)
-		}
-		if txn.firstPage.pageStatus != txns[i].firstPage.pageStatus {
-			t.Errorf("%v: The pageStatus of the txn is %v but should be",
-				txn.firstPage.pageStatus, txns[i].firstPage.pageStatus)
-		}
-	}
-
-	// Decode the updates
-	recoveredUpdates := []Update{}
-	for _, txn := range recoveredTxns {
-		// loop over all the pages of the transaction, retrieve the payloads and decode them
-		page := txn.firstPage
-		var updateBytes []byte
-		for page != nil {
-			updateBytes = append(updateBytes, page.payload...)
-			page = page.nextPage
-		}
-		// Unmarshal the updates of the current transaction
-		var currentUpdates []Update
-		currentUpdates, err := unmarshalUpdates(updateBytes)
-		if err != nil {
-			t.Errorf("Unmarshal of updates failed %v", err)
-		}
-		recoveredUpdates = append(recoveredUpdates, currentUpdates...)
-	}
-
-	// Check if the number of recovered updates matches the total number of original updates
-	if len(totalUpdates) != len(recoveredUpdates) {
-		t.Errorf("The number of recovered updates doesn't match the number of original updates."+
-			" expected %v but was %v", len(totalUpdates), len(recoveredUpdates))
-	}
-
-	// Check if the recovered updates match the original updates
-	originalData, err1 := json.Marshal(totalUpdates)
-	recoveredData, err2 := json.Marshal(recoveredUpdates)
-	if err1 != nil || err2 != nil {
-		t.Errorf("Failed to marshall data for comparison")
-	}
-	if bytes.Compare(originalData, recoveredData) != 0 {
-		t.Errorf("The recovered data doesn't match the original data")
-	}
->>>>>>> a7a402f7
 }
 
 // TestRecoveryFailed checks if the WAL behave correctly if a crash occurs
