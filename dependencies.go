package writeaheadlog

import (
	"io"
	"io/ioutil"
	"os"
)

// These interfaces define the wal's dependencies. Using the smallest
// interface possible makes it easier to mock these dependencies in testing.
type (
	dependencies interface {
		disrupt(string) bool
		readFile(string) ([]byte, error)
		openFile(string, int, os.FileMode) (file, error)
		create(string) (file, error)
		remove(string) error
	}

	// file implements all of the methods that can be called on an os.File.
	file interface {
		io.ReadWriteCloser
		Name() string
		ReadAt([]byte, int64) (int, error)
		Sync() error
		WriteAt([]byte, int64) (int, error)
		Stat() (os.FileInfo, error)
	}
)

// prodDependencies is a passthrough to the standard library calls
type prodDependencies struct{}

func (*prodDependencies) disrupt(string) bool { return false }
func (*prodDependencies) readFile(path string) ([]byte, error) {
	return ioutil.ReadFile(path)
}
func (*prodDependencies) openFile(path string, flag int, perm os.FileMode) (file, error) {
	return os.OpenFile(path, flag, perm)
}
func (*prodDependencies) create(path string) (file, error) {
	return os.Create(path)
}
func (*prodDependencies) remove(path string) error {
	return os.Remove(path)
<<<<<<< HEAD
}

// faultyDiskDependency implements dependencies that simulate a faulty disk.
type faultyDiskDependency struct {
	// failDenominator determines how likely it is that a write will fail,
	// defined as 1/failDenominator. Each write call increments
	// failDenominator, and it starts at 2. This means that the more calls to
	// WriteAt, the less likely the write is to fail. All calls will start
	// automatically failing after writeLimit writes.
	failDenominator uint64
	writeLimit      uint64
	failed          bool
	disabled        bool
	mu              sync.Mutex
}

// newFaultyDiskDependency creates a dependency that can be used to simulate a
// failing disk. writeLimit is the maximum number of writes the disk will
// endure before failing
func newFaultyDiskDependency(writeLimit uint64) faultyDiskDependency {
	return faultyDiskDependency{
		failDenominator: uint64(3),
		writeLimit:      writeLimit,
	}
}

func (*faultyDiskDependency) disrupt(s string) bool {
	return s == "FaultyDisk"
}
func (*faultyDiskDependency) readFile(path string) ([]byte, error) {
	return ioutil.ReadFile(path)
}
func (d *faultyDiskDependency) openFile(path string, flag int, perm os.FileMode) (file, error) {
	f, err := os.OpenFile(path, flag, perm)
	if err != nil {
		return nil, err
	}
	return d.newFaultyFile(f), nil
}
func (d *faultyDiskDependency) create(path string) (file, error) {
	if d.failed {
		return nil, errors.New("failed to create file (faulty disk)")
	}

	f, err := os.Create(path)
	if err != nil {
		return nil, err
	}
	return d.newFaultyFile(f), nil
}
func (d *faultyDiskDependency) remove(path string) error {
	d.mu.Lock()
	defer d.mu.Unlock()

	if d.disabled {
		return os.Remove(path)
	}

	fail := fastrand.Intn(int(d.failDenominator)) == 0
	d.failDenominator++
	if fail || d.failed || d.failDenominator >= d.writeLimit {
		d.failed = true
		return nil
	}

	return os.Remove(path)
}

// scrambleData takes some data as input and replaces parts of it randomly with
// random data
func scrambleData(d []byte) []byte {
	randomData := fastrand.Bytes(len(d))
	scrambled := make([]byte, len(d), len(d))
	for i := 0; i < len(d); i++ {
		if fastrand.Intn(4) == 0 { // 25% chance to replace byte
			scrambled[i] = randomData[i]
		} else {
			scrambled[i] = d[i]
		}
	}
	return scrambled
}

// faultyFile implements a file that simulates a faulty disk.
type faultyFile struct {
	d    *faultyDiskDependency
	file *os.File
}

func (f *faultyFile) Read(p []byte) (int, error) {
	return f.file.Read(p)
}
func (f *faultyFile) Write(p []byte) (int, error) {
	f.d.mu.Lock()
	defer f.d.mu.Unlock()

	if f.d.disabled {
		return f.file.Write(p)
	}

	fail := fastrand.Intn(int(f.d.failDenominator)) == 0
	f.d.failDenominator++
	if fail || f.d.failed || f.d.failDenominator >= f.d.writeLimit {
		f.d.failed = true
		// scramble data
		return f.file.Write(scrambleData(p))
	}
	return f.file.Write(p)
}
func (f *faultyFile) Close() error { return f.file.Close() }
func (f *faultyFile) Name() string {
	return f.file.Name()
}
func (f *faultyFile) ReadAt(p []byte, off int64) (int, error) {
	return f.file.ReadAt(p, off)
}
func (f *faultyFile) WriteAt(p []byte, off int64) (int, error) {
	f.d.mu.Lock()
	defer f.d.mu.Unlock()

	if f.d.disabled {
		return f.file.WriteAt(p, off)
	}

	fail := fastrand.Intn(int(f.d.failDenominator)) == 0
	f.d.failDenominator++
	if fail || f.d.failed || f.d.failDenominator >= f.d.writeLimit {
		f.d.failed = true
		// scramble data
		return f.file.WriteAt(scrambleData(p), off)
	}
	return f.file.WriteAt(p, off)
}
func (f *faultyFile) Stat() (os.FileInfo, error) {
	return f.file.Stat()
}
func (f *faultyFile) Sync() error {
	f.d.mu.Lock()
	defer f.d.mu.Unlock()

	if !f.d.disabled && f.d.failed {
		return errors.New("could not write to disk (faultyDisk)")
	}
	return f.file.Sync()
}

// newFaultyFile creates a new faulty file around the provided file handle.
func (d *faultyDiskDependency) newFaultyFile(f *os.File) *faultyFile {
	return &faultyFile{d: d, file: f}
}

// reset resets the failDenominator and the failed flag of the dependency
func (d *faultyDiskDependency) reset() {
	d.mu.Lock()
	d.failDenominator = 3
	d.failed = false
	d.mu.Unlock()
}

// disabled allows the caller to temporarily disable the dependency
func (d *faultyDiskDependency) disable(b bool) {
	d.mu.Lock()
	d.disabled = b
	d.mu.Unlock()
=======
>>>>>>> 50d24552
}<|MERGE_RESOLUTION|>--- conflicted
+++ resolved
@@ -43,171 +43,4 @@
 }
 func (*prodDependencies) remove(path string) error {
 	return os.Remove(path)
-<<<<<<< HEAD
-}
-
-// faultyDiskDependency implements dependencies that simulate a faulty disk.
-type faultyDiskDependency struct {
-	// failDenominator determines how likely it is that a write will fail,
-	// defined as 1/failDenominator. Each write call increments
-	// failDenominator, and it starts at 2. This means that the more calls to
-	// WriteAt, the less likely the write is to fail. All calls will start
-	// automatically failing after writeLimit writes.
-	failDenominator uint64
-	writeLimit      uint64
-	failed          bool
-	disabled        bool
-	mu              sync.Mutex
-}
-
-// newFaultyDiskDependency creates a dependency that can be used to simulate a
-// failing disk. writeLimit is the maximum number of writes the disk will
-// endure before failing
-func newFaultyDiskDependency(writeLimit uint64) faultyDiskDependency {
-	return faultyDiskDependency{
-		failDenominator: uint64(3),
-		writeLimit:      writeLimit,
-	}
-}
-
-func (*faultyDiskDependency) disrupt(s string) bool {
-	return s == "FaultyDisk"
-}
-func (*faultyDiskDependency) readFile(path string) ([]byte, error) {
-	return ioutil.ReadFile(path)
-}
-func (d *faultyDiskDependency) openFile(path string, flag int, perm os.FileMode) (file, error) {
-	f, err := os.OpenFile(path, flag, perm)
-	if err != nil {
-		return nil, err
-	}
-	return d.newFaultyFile(f), nil
-}
-func (d *faultyDiskDependency) create(path string) (file, error) {
-	if d.failed {
-		return nil, errors.New("failed to create file (faulty disk)")
-	}
-
-	f, err := os.Create(path)
-	if err != nil {
-		return nil, err
-	}
-	return d.newFaultyFile(f), nil
-}
-func (d *faultyDiskDependency) remove(path string) error {
-	d.mu.Lock()
-	defer d.mu.Unlock()
-
-	if d.disabled {
-		return os.Remove(path)
-	}
-
-	fail := fastrand.Intn(int(d.failDenominator)) == 0
-	d.failDenominator++
-	if fail || d.failed || d.failDenominator >= d.writeLimit {
-		d.failed = true
-		return nil
-	}
-
-	return os.Remove(path)
-}
-
-// scrambleData takes some data as input and replaces parts of it randomly with
-// random data
-func scrambleData(d []byte) []byte {
-	randomData := fastrand.Bytes(len(d))
-	scrambled := make([]byte, len(d), len(d))
-	for i := 0; i < len(d); i++ {
-		if fastrand.Intn(4) == 0 { // 25% chance to replace byte
-			scrambled[i] = randomData[i]
-		} else {
-			scrambled[i] = d[i]
-		}
-	}
-	return scrambled
-}
-
-// faultyFile implements a file that simulates a faulty disk.
-type faultyFile struct {
-	d    *faultyDiskDependency
-	file *os.File
-}
-
-func (f *faultyFile) Read(p []byte) (int, error) {
-	return f.file.Read(p)
-}
-func (f *faultyFile) Write(p []byte) (int, error) {
-	f.d.mu.Lock()
-	defer f.d.mu.Unlock()
-
-	if f.d.disabled {
-		return f.file.Write(p)
-	}
-
-	fail := fastrand.Intn(int(f.d.failDenominator)) == 0
-	f.d.failDenominator++
-	if fail || f.d.failed || f.d.failDenominator >= f.d.writeLimit {
-		f.d.failed = true
-		// scramble data
-		return f.file.Write(scrambleData(p))
-	}
-	return f.file.Write(p)
-}
-func (f *faultyFile) Close() error { return f.file.Close() }
-func (f *faultyFile) Name() string {
-	return f.file.Name()
-}
-func (f *faultyFile) ReadAt(p []byte, off int64) (int, error) {
-	return f.file.ReadAt(p, off)
-}
-func (f *faultyFile) WriteAt(p []byte, off int64) (int, error) {
-	f.d.mu.Lock()
-	defer f.d.mu.Unlock()
-
-	if f.d.disabled {
-		return f.file.WriteAt(p, off)
-	}
-
-	fail := fastrand.Intn(int(f.d.failDenominator)) == 0
-	f.d.failDenominator++
-	if fail || f.d.failed || f.d.failDenominator >= f.d.writeLimit {
-		f.d.failed = true
-		// scramble data
-		return f.file.WriteAt(scrambleData(p), off)
-	}
-	return f.file.WriteAt(p, off)
-}
-func (f *faultyFile) Stat() (os.FileInfo, error) {
-	return f.file.Stat()
-}
-func (f *faultyFile) Sync() error {
-	f.d.mu.Lock()
-	defer f.d.mu.Unlock()
-
-	if !f.d.disabled && f.d.failed {
-		return errors.New("could not write to disk (faultyDisk)")
-	}
-	return f.file.Sync()
-}
-
-// newFaultyFile creates a new faulty file around the provided file handle.
-func (d *faultyDiskDependency) newFaultyFile(f *os.File) *faultyFile {
-	return &faultyFile{d: d, file: f}
-}
-
-// reset resets the failDenominator and the failed flag of the dependency
-func (d *faultyDiskDependency) reset() {
-	d.mu.Lock()
-	d.failDenominator = 3
-	d.failed = false
-	d.mu.Unlock()
-}
-
-// disabled allows the caller to temporarily disable the dependency
-func (d *faultyDiskDependency) disable(b bool) {
-	d.mu.Lock()
-	d.disabled = b
-	d.mu.Unlock()
-=======
->>>>>>> 50d24552
 }