--- conflicted
+++ resolved
@@ -9,11 +9,7 @@
   - test -z "$(go fmt)"
   - test -z "$(golint)"
 
-<<<<<<< HEAD
-script: go vet && go test -v 
-=======
 script: go vet && go test -v -short -race && go test -v
->>>>>>> 054d7da1
 
 branches:
   only:
